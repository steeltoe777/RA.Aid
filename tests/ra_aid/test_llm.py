--- conflicted
+++ resolved
@@ -57,13 +57,13 @@
     monkeypatch.setenv("EXPERT_OPENAI_API_KEY", "test-key")
     _llm = initialize_expert_llm("openai", "o1")
 
-<<<<<<< HEAD
     mock_openai.assert_called_once_with(
-        api_key="test-key", model="o1", reasoning_effort="high"
-    )
-=======
-    mock_openai.assert_called_once_with(api_key="test-key", model="o1", reasoning_effort="high", timeout=180, max_retries=5)
->>>>>>> 0e8d26b4
+        api_key="test-key",
+        model="o1",
+        reasoning_effort="high",
+        timeout=180,
+        max_retries=5,
+    )
 
 
 def test_initialize_expert_openai_custom(clean_env, mock_openai, monkeypatch):
@@ -72,15 +72,12 @@
     _llm = initialize_expert_llm("openai", "gpt-4-preview")
 
     mock_openai.assert_called_once_with(
-<<<<<<< HEAD
         api_key="test-key",
         model="gpt-4-preview",
         temperature=0,
         reasoning_effort="high",
-=======
-        api_key="test-key", model="gpt-4-preview", temperature=0, reasoning_effort="high",
-        timeout=180, max_retries=5
->>>>>>> 0e8d26b4
+        timeout=180,
+        max_retries=5,
     )
 
 
@@ -90,8 +87,11 @@
     _llm = initialize_expert_llm("gemini", "gemini-2.0-flash-thinking-exp-1219")
 
     mock_gemini.assert_called_once_with(
-        api_key="test-key", model="gemini-2.0-flash-thinking-exp-1219", temperature=0,
-        timeout=180, max_retries=5
+        api_key="test-key",
+        model="gemini-2.0-flash-thinking-exp-1219",
+        temperature=0,
+        timeout=180,
+        max_retries=5,
     )
 
 
@@ -101,8 +101,11 @@
     _llm = initialize_expert_llm("anthropic", "claude-3")
 
     mock_anthropic.assert_called_once_with(
-        api_key="test-key", model_name="claude-3", temperature=0,
-        timeout=180, max_retries=5
+        api_key="test-key",
+        model_name="claude-3",
+        temperature=0,
+        timeout=180,
+        max_retries=5,
     )
 
 
@@ -117,7 +120,7 @@
         model="models/mistral-large",
         temperature=0,
         timeout=180,
-        max_retries=5
+        max_retries=5,
     )
 
 
@@ -133,7 +136,7 @@
         model="local-model",
         temperature=0,
         timeout=180,
-        max_retries=5
+        max_retries=5,
     )
 
 
@@ -166,16 +169,24 @@
     os.environ["OPENAI_API_KEY"] = "test-key"
     _model = initialize_llm("openai", "gpt-4", temperature=0.7)
 
-    mock_openai.assert_called_once_with(api_key="test-key", model="gpt-4", temperature=0.7, timeout=180, max_retries=5)
+    mock_openai.assert_called_once_with(
+        api_key="test-key", model="gpt-4", temperature=0.7, timeout=180, max_retries=5
+    )
 
 
 def test_initialize_gemini(clean_env, mock_gemini):
     """Test Gemini provider initialization"""
     os.environ["GEMINI_API_KEY"] = "test-key"
-    _model = initialize_llm("gemini", "gemini-2.0-flash-thinking-exp-1219", temperature=0.7)
+    _model = initialize_llm(
+        "gemini", "gemini-2.0-flash-thinking-exp-1219", temperature=0.7
+    )
 
     mock_gemini.assert_called_with(
-        api_key="test-key", model="gemini-2.0-flash-thinking-exp-1219", temperature=0.7, timeout=180, max_retries=5
+        api_key="test-key",
+        model="gemini-2.0-flash-thinking-exp-1219",
+        temperature=0.7,
+        timeout=180,
+        max_retries=5,
     )
 
 
@@ -184,7 +195,13 @@
     os.environ["ANTHROPIC_API_KEY"] = "test-key"
     _model = initialize_llm("anthropic", "claude-3", temperature=0.7)
 
-    mock_anthropic.assert_called_with(api_key="test-key", model_name="claude-3", temperature=0.7, timeout=180, max_retries=5)
+    mock_anthropic.assert_called_with(
+        api_key="test-key",
+        model_name="claude-3",
+        temperature=0.7,
+        timeout=180,
+        max_retries=5,
+    )
 
 
 def test_initialize_openrouter(clean_env, mock_openai):
@@ -220,17 +237,8 @@
 
 def test_initialize_unsupported_provider(clean_env):
     """Test initialization with unsupported provider raises ValueError"""
-<<<<<<< HEAD
-    with pytest.raises(ValueError) as exc_info:
-        initialize_llm("unsupported", "model")
-    assert (
-        str(exc_info.value)
-        == "Missing required environment variable for provider: unsupported"
-    )
-=======
     with pytest.raises(ValueError, match=r"Unsupported provider: unknown"):
         initialize_llm("unknown", "model")
->>>>>>> 0e8d26b4
 
 
 def test_temperature_defaults(clean_env, mock_openai, mock_anthropic, mock_gemini):
@@ -263,10 +271,22 @@
 
     # Test expert models don't require temperature
     initialize_expert_llm("openai", "o1")
-    mock_openai.assert_called_with(api_key="test-key", model="o1", reasoning_effort="high", timeout=180, max_retries=5)
+    mock_openai.assert_called_with(
+        api_key="test-key",
+        model="o1",
+        reasoning_effort="high",
+        timeout=180,
+        max_retries=5,
+    )
 
     initialize_expert_llm("openai", "o1-mini")
-    mock_openai.assert_called_with(api_key="test-key", model="o1-mini", reasoning_effort="high", timeout=180, max_retries=5)
+    mock_openai.assert_called_with(
+        api_key="test-key",
+        model="o1-mini",
+        reasoning_effort="high",
+        timeout=180,
+        max_retries=5,
+    )
 
 
 def test_explicit_temperature(clean_env, mock_openai, mock_anthropic, mock_gemini):
@@ -281,19 +301,31 @@
     # Test OpenAI
     initialize_llm("openai", "test-model", temperature=test_temp)
     mock_openai.assert_called_with(
-        api_key="test-key", model="test-model", temperature=test_temp, timeout=180, max_retries=5
+        api_key="test-key",
+        model="test-model",
+        temperature=test_temp,
+        timeout=180,
+        max_retries=5,
     )
 
     # Test Gemini
     initialize_llm("gemini", "test-model", temperature=test_temp)
     mock_gemini.assert_called_with(
-        api_key="test-key", model="test-model", temperature=test_temp, timeout=180, max_retries=5
+        api_key="test-key",
+        model="test-model",
+        temperature=test_temp,
+        timeout=180,
+        max_retries=5,
     )
 
     # Test Anthropic
     initialize_llm("anthropic", "test-model", temperature=test_temp)
     mock_anthropic.assert_called_with(
-        api_key="test-key", model_name="test-model", temperature=test_temp, timeout=180, max_retries=5
+        api_key="test-key",
+        model_name="test-model",
+        temperature=test_temp,
+        timeout=180,
+        max_retries=5,
     )
 
     # Test OpenRouter
@@ -314,12 +346,13 @@
     mock_model.id = "gpt-4"
     mock_models = Mock()
     mock_models.data = [mock_model]
-    
+
     with mock.patch("ra_aid.llm.OpenAI") as mock_client:
         mock_client.return_value.models.list.return_value = mock_models
         models = get_available_openai_models()
         assert models == ["gpt-4"]
         mock_client.return_value.models.list.assert_called_once()
+
 
 def test_get_available_openai_models_failure():
     """Test graceful handling of model retrieval failure."""
@@ -329,31 +362,40 @@
         assert models == []
         mock_client.return_value.models.list.assert_called_once()
 
+
 def test_select_expert_model_explicit():
     """Test model selection with explicitly specified model."""
     model = select_expert_model("openai", "gpt-4")
     assert model == "gpt-4"
 
+
 def test_select_expert_model_non_openai():
     """Test model selection for non-OpenAI provider."""
     model = select_expert_model("anthropic", None)
     assert model is None
 
+
 def test_select_expert_model_priority():
     """Test model selection follows priority order."""
     available_models = ["gpt-4", "o1", "o3-mini"]
-    
-    with mock.patch("ra_aid.llm.get_available_openai_models", return_value=available_models):
+
+    with mock.patch(
+        "ra_aid.llm.get_available_openai_models", return_value=available_models
+    ):
         model = select_expert_model("openai")
         assert model == "o3-mini"
+
 
 def test_select_expert_model_no_match():
     """Test model selection when no priority models available."""
     available_models = ["gpt-4", "gpt-3.5"]
-    
-    with mock.patch("ra_aid.llm.get_available_openai_models", return_value=available_models):
+
+    with mock.patch(
+        "ra_aid.llm.get_available_openai_models", return_value=available_models
+    ):
         model = select_expert_model("openai")
         assert model is None
+
 
 def test_temperature_validation(clean_env, mock_openai):
     """Test temperature validation in command line arguments."""
@@ -382,34 +424,49 @@
                 initialize_llm(provider, "test-model", temperature=0.7)
         except ValueError as e:
             if "Temperature must be provided" not in str(e):
-                pytest.fail(f"Valid provider {provider} raised unexpected ValueError: {e}")
-
-
-def test_initialize_llm_cross_provider(clean_env, mock_openai, mock_anthropic, mock_gemini, monkeypatch):
+                pytest.fail(
+                    f"Valid provider {provider} raised unexpected ValueError: {e}"
+                )
+
+
+def test_initialize_llm_cross_provider(
+    clean_env, mock_openai, mock_anthropic, mock_gemini, monkeypatch
+):
     """Test initializing different providers in sequence."""
     # Initialize OpenAI
     monkeypatch.setenv("OPENAI_API_KEY", "openai-key")
     _llm1 = initialize_llm("openai", "gpt-4", temperature=0.7)
-    mock_openai.assert_called_with(api_key="openai-key", model="gpt-4", temperature=0.7, timeout=180, max_retries=5)
+    mock_openai.assert_called_with(
+        api_key="openai-key", model="gpt-4", temperature=0.7, timeout=180, max_retries=5
+    )
 
     # Initialize Anthropic
     monkeypatch.setenv("ANTHROPIC_API_KEY", "anthropic-key")
     _llm2 = initialize_llm("anthropic", "claude-3", temperature=0.7)
     mock_anthropic.assert_called_with(
-        api_key="anthropic-key", model_name="claude-3", temperature=0.7, timeout=180, max_retries=5
+        api_key="anthropic-key",
+        model_name="claude-3",
+        temperature=0.7,
+        timeout=180,
+        max_retries=5,
     )
 
     # Initialize Gemini
     monkeypatch.setenv("GEMINI_API_KEY", "gemini-key")
     _llm3 = initialize_llm("gemini", "gemini-pro", temperature=0.7)
     mock_gemini.assert_called_with(
-        api_key="gemini-key", model="gemini-pro", temperature=0.7, timeout=180, max_retries=5
+        api_key="gemini-key",
+        model="gemini-pro",
+        temperature=0.7,
+        timeout=180,
+        max_retries=5,
     )
 
 
 @dataclass
 class Args:
     """Test arguments class."""
+
     provider: str
     expert_provider: str
     model: str = None
@@ -436,13 +493,13 @@
 
     # Test LLM client creation with expert mode
     _llm = create_llm_client("openai", "o1", is_expert=True)
-<<<<<<< HEAD
-    mock_openai.assert_called_with(
-        api_key="expert-key", model="o1", reasoning_effort="high"
-    )
-=======
-    mock_openai.assert_called_with(api_key="expert-key", model="o1", reasoning_effort="high", timeout=180, max_retries=5)
->>>>>>> 0e8d26b4
+    mock_openai.assert_called_with(
+        api_key="expert-key",
+        model="o1",
+        reasoning_effort="high",
+        timeout=180,
+        max_retries=5,
+    )
 
     # Test environment validation
     monkeypatch.setenv("EXPERT_OPENAI_API_KEY", "")
@@ -489,7 +546,9 @@
         yield mock
 
 
-def test_initialize_deepseek(clean_env, mock_openai, mock_deepseek_reasoner, monkeypatch):
+def test_initialize_deepseek(
+    clean_env, mock_openai, mock_deepseek_reasoner, monkeypatch
+):
     """Test DeepSeek provider initialization with different models."""
     monkeypatch.setenv("DEEPSEEK_API_KEY", "test-key")
 
@@ -516,7 +575,9 @@
     )
 
 
-def test_initialize_openrouter_deepseek(clean_env, mock_openai, mock_deepseek_reasoner, monkeypatch):
+def test_initialize_openrouter_deepseek(
+    clean_env, mock_openai, mock_deepseek_reasoner, monkeypatch
+):
     """Test OpenRouter DeepSeek model initialization."""
     monkeypatch.setenv("OPENROUTER_API_KEY", "test-key")
 
