"""Utility functions for working with agents."""

import signal
import sys
import threading
import time
from typing import Any, Dict, List, Literal, Optional

from langchain_anthropic import ChatAnthropic
from langgraph.graph.graph import CompiledGraph
from ra_aid.callbacks.anthropic_callback_handler import (
    AnthropicCallbackHandler,
    calculate_token_cost,
)
from ra_aid.anthropic_token_limiter import get_model_name_from_chat_model


from playhouse.shortcuts import model_to_dict
from anthropic import APIError, APITimeoutError, InternalServerError, RateLimitError
from ra_aid.database.repositories.session_repository import (
    SessionRepository,
    get_session_repository,
)
from openai import RateLimitError as OpenAIRateLimitError
from litellm.exceptions import RateLimitError as LiteLLMRateLimitError
from google.api_core.exceptions import ResourceExhausted
from langchain_core.language_models import BaseChatModel
from langchain_core.messages import (
    BaseMessage,
    HumanMessage,
    SystemMessage,
)
from langchain_core.tools import tool
from langgraph.prebuilt import create_react_agent
from langgraph.prebuilt.chat_agent_executor import AgentState
from rich.console import Console
from rich.markdown import Markdown
from rich.panel import Panel

from ra_aid.agent_context import (
    agent_context,
    is_completed,
    reset_completion_flags,
    should_exit,
)
from ra_aid.agent_backends.ciayn_agent import CiaynAgent
from ra_aid.agents_alias import RAgents
from ra_aid.config import DEFAULT_MAX_TEST_CMD_RETRIES, DEFAULT_MODEL
from ra_aid.console.formatting import print_error
from ra_aid.console.output import print_agent_output
from ra_aid.exceptions import (
    AgentInterrupt,
    FallbackToolExecutionError,
    ToolExecutionError,
)
from ra_aid.fallback_handler import FallbackHandler
from ra_aid.logging_config import get_logger
from ra_aid.models_params import DEFAULT_TOKEN_LIMIT
from ra_aid.tools.handle_user_defined_test_cmd_execution import execute_test_command
from ra_aid.database.repositories.human_input_repository import (
    get_human_input_repository,
)
from ra_aid.database.repositories.trajectory_repository import (
    TrajectoryRepository,
    get_trajectory_repository,
)
from ra_aid.database.repositories.config_repository import get_config_repository
from ra_aid.anthropic_token_limiter import (
<<<<<<< HEAD
=======
    get_model_name_from_chat_model,
>>>>>>> 18dd8a7c
    sonnet_35_state_modifier,
    state_modifier,
    get_model_token_limit,
)
<<<<<<< HEAD


def initialize_session_tracking():
    """
    Initialize session tracking by getting the current session.

    Returns:
        tuple: (session_id, session) - The current session ID and session object
    """
    session_repo = get_session_repository()
    current_session = session_repo.get_current_session()
    current_session_id = current_session.id if current_session else None

    return current_session_id, current_session

=======
from ra_aid.model_detection import is_anthropic_claude
>>>>>>> 18dd8a7c

console = Console()

logger = get_logger(__name__)

# Import repositories using get_* functions


@tool
def output_markdown_message(message: str) -> str:
    """Outputs a message to the user, optionally prompting for input."""
    cpm(message.strip(), title="🤖 Assistant")
    return "Message output."


def build_agent_kwargs(
    checkpointer: Optional[Any] = None,
    model: ChatAnthropic = None,
    max_input_tokens: Optional[int] = None,
) -> Dict[str, Any]:
    """Build kwargs dictionary for agent creation.

    Args:
        checkpointer: Optional memory checkpointer
        model: The language model to use for token counting
        max_input_tokens: Optional token limit for the model

    Returns:
        Dictionary of kwargs for agent creation
    """
    agent_kwargs = {
        "version": "v2",
    }

    if checkpointer is not None:
        agent_kwargs["checkpointer"] = checkpointer

    config = get_config_repository().get_all()
    if (
        config.get("limit_tokens", True)
        and is_anthropic_claude(config)
        and model is not None
    ):

        def wrapped_state_modifier(state: AgentState) -> list[BaseMessage]:
<<<<<<< HEAD
            if any(
                pattern in model.model
=======
            model_name = get_model_name_from_chat_model(model)

            if any(
                pattern in model_name
>>>>>>> 18dd8a7c
                for pattern in ["claude-3.5", "claude3.5", "claude-3-5"]
            ):
                return sonnet_35_state_modifier(
                    state, max_input_tokens=max_input_tokens
                )

            return state_modifier(state, model, max_input_tokens=max_input_tokens)

        agent_kwargs["state_modifier"] = wrapped_state_modifier

    model_name = get_model_name_from_chat_model(model)
    # Important for anthropic callback handler to determine the correct model name given the agent
    agent_kwargs["name"] = model_name

    return agent_kwargs


<<<<<<< HEAD
def model_name_has_claude(model_name: str) -> bool:
    """Check if a model name contains 'claude'.

    Args:
        model_name: The model name to check

    Returns:
        bool: True if the model name contains 'claude'
    """
    return model_name and "claude" in model_name.lower()


def is_anthropic_claude(config: Dict[str, Any]) -> bool:
    """Check if the provider and model name indicate an Anthropic Claude model.

    Args:
        config: Configuration dictionary containing provider and model information

    Returns:
        bool: True if this is an Anthropic Claude model
    """
    # For backwards compatibility, allow passing of config directly
    provider = config.get("provider", "")
    model_name = config.get("model", "")
    result = (
        provider.lower() == "anthropic"
        and model_name
        and "claude" in model_name.lower()
    ) or (
        provider.lower() == "openrouter"
        and model_name.lower().startswith("anthropic/claude-")
    )
    return result
=======
>>>>>>> 18dd8a7c


def create_agent(
    model: BaseChatModel,
    tools: List[Any],
    *,
    checkpointer: Any = None,
    agent_type: str = "default",
):
    """Create a react agent with the given configuration.

    Args:
        model: The LLM model to use
        tools: List of tools to provide to the agent
        checkpointer: Optional memory checkpointer
        config: Optional configuration dictionary containing settings like:
            - limit_tokens (bool): Whether to apply token limiting (default: True)
            - provider (str): The LLM provider name
            - model (str): The model name

    Returns:
        The created agent instance

    Token limiting helps prevent context window overflow by trimming older messages
    while preserving system messages. It can be disabled by setting
    config['limit_tokens'] = False.
    """
    try:
        # Try to get config from repository for production use
        try:
            config_from_repo = get_config_repository().get_all()
            # If we succeeded, use the repository config instead of passed config
            config = config_from_repo
        except RuntimeError:
            # In tests, this may fail because the repository isn't set up
            # So we'll use the passed config directly
            pass
        max_input_tokens = (
            get_model_token_limit(config, agent_type, model) or DEFAULT_TOKEN_LIMIT
        )

        # Use REACT agent for Anthropic Claude models, otherwise use CIAYN
        if is_anthropic_claude(config):
            logger.debug("Using create_react_agent to instantiate agent.")

            agent_kwargs = build_agent_kwargs(checkpointer, model, max_input_tokens)
            return create_react_agent(
                model, tools, interrupt_after=["tools"], **agent_kwargs
            )
        else:
            logger.debug("Using CiaynAgent agent instance")
            return CiaynAgent(model, tools, max_tokens=max_input_tokens, config=config)

    except Exception as e:
        # Default to REACT agent if provider/model detection fails
        logger.warning(f"Failed to detect model type: {e}. Defaulting to REACT agent.")
        config = get_config_repository().get_all()
        max_input_tokens = get_model_token_limit(config, agent_type, model)
        agent_kwargs = build_agent_kwargs(checkpointer, model, max_input_tokens)
        return create_react_agent(
            model, tools, interrupt_after=["tools"], **agent_kwargs
        )


_CONTEXT_STACK = []
_INTERRUPT_CONTEXT = None
_FEEDBACK_MODE = False


def _request_interrupt(signum, frame):
    global _INTERRUPT_CONTEXT
    if _CONTEXT_STACK:
        _INTERRUPT_CONTEXT = _CONTEXT_STACK[-1]

    if _FEEDBACK_MODE:
        print()
        print(" 👋 Bye!")
        print()
        sys.exit(0)


class InterruptibleSection:
    def __enter__(self):
        _CONTEXT_STACK.append(self)
        return self

    def __exit__(self, exc_type, exc_value, traceback):
        _CONTEXT_STACK.remove(self)


def check_interrupt():
    if _CONTEXT_STACK and _INTERRUPT_CONTEXT is _CONTEXT_STACK[-1]:
        raise AgentInterrupt("Interrupt requested")


# New helper functions for run_agent_with_retry refactoring
def _setup_interrupt_handling():
    if threading.current_thread() is threading.main_thread():
        original_handler = signal.getsignal(signal.SIGINT)
        signal.signal(signal.SIGINT, _request_interrupt)
        return original_handler
    return None


def _restore_interrupt_handling(original_handler):
    if original_handler and threading.current_thread() is threading.main_thread():
        signal.signal(signal.SIGINT, original_handler)


def reset_agent_completion_flags():
    """Reset completion flags in the current context."""
    reset_completion_flags()


def _execute_test_command_wrapper(original_prompt, config, test_attempts, auto_test):
    # For backwards compatibility, allow passing of config directly
    # No need to get config from repository as it's passed in
    return execute_test_command(config, original_prompt, test_attempts, auto_test)


def _handle_api_error(e, attempt, max_retries, base_delay):
    # 1. Check if this is a ValueError with 429 code or rate limit phrases
    if isinstance(e, ValueError):
        error_str = str(e).lower()
        rate_limit_phrases = [
            "429",
            "rate limit",
            "too many requests",
            "quota exceeded",
        ]
        if "code" not in error_str and not any(
            phrase in error_str for phrase in rate_limit_phrases
        ):
            raise e

    # 2. Check for status_code or http_status attribute equal to 429
    if hasattr(e, "status_code") and e.status_code == 429:
        pass  # This is a rate limit error, continue with retry logic
    elif hasattr(e, "http_status") and e.http_status == 429:
        pass  # This is a rate limit error, continue with retry logic
    # 3. Check for rate limit phrases in error message
    elif isinstance(e, Exception) and not isinstance(e, ValueError):
        error_str = str(e).lower()
        if not any(
            phrase in error_str
            for phrase in ["rate limit", "too many requests", "quota exceeded", "429"]
        ) and not ("rate" in error_str and "limit" in error_str):
            # This doesn't look like a rate limit error, but we'll still retry other API errors
            pass

    # Apply common retry logic for all identified errors
    if attempt == max_retries - 1:
        logger.error("Max retries reached, failing: %s", str(e))
        raise RuntimeError(f"Max retries ({max_retries}) exceeded. Last error: {e}")

    logger.warning("API error (attempt %d/%d): %s", attempt + 1, max_retries, str(e))
    delay = base_delay * (2**attempt)
    error_message = f"Encountered {e.__class__.__name__}: {e}. Retrying in {delay}s... (Attempt {attempt+1}/{max_retries})"

<<<<<<< HEAD
=======
    # Record error in trajectory
>>>>>>> 18dd8a7c
    trajectory_repo = get_trajectory_repository()
    human_input_id = get_human_input_repository().get_most_recent_id()

    trajectory_repo.create(
        step_data={
            "error_message": error_message,
            "display_title": "Error",
        },
        record_type="error",
        human_input_id=human_input_id,
        is_error=True,
        error_message=error_message,
    )

    print_error(error_message)
    start = time.monotonic()
    while time.monotonic() - start < delay:
        check_interrupt()
        time.sleep(0.1)


def get_agent_type(agent: RAgents) -> Literal["CiaynAgent", "React"]:
    """
    Determines the type of the agent.
    Returns "CiaynAgent" if agent is an instance of CiaynAgent, otherwise "React".
    """

    if isinstance(agent, CiaynAgent):
        return "CiaynAgent"
    else:
        return "React"


def init_fallback_handler(agent: RAgents, tools: List[Any]):
    """
    Initialize fallback handler if agent is of type "React" and experimental_fallback_handler is enabled; otherwise return None.
    """
    if not get_config_repository().get("experimental_fallback_handler", False):
        return None
    agent_type = get_agent_type(agent)
    if agent_type == "React":
        return FallbackHandler(get_config_repository().get_all(), tools)
    return None


def _handle_fallback_response(
    error: ToolExecutionError,
    fallback_handler: Optional[FallbackHandler],
    agent: RAgents,
    msg_list: list,
) -> None:
    """
    Handle fallback response by invoking fallback_handler and updating msg_list.
    """
    if not fallback_handler:
        return
    fallback_response = fallback_handler.handle_failure(error, agent, msg_list)
    agent_type = get_agent_type(agent)
    if fallback_response and agent_type == "React":
        msg_list_response = [HumanMessage(str(msg)) for msg in fallback_response]
        msg_list.extend(msg_list_response)


def _initialize_callback_handler(config, agent: RAgents):
    """
    Initialize the callback handler for token tracking.

    Args:
        config: Configuration dictionary containing provider and model information
        agent: The agent instance to extract model information from

    Returns:
        tuple: (callback_handler, stream_config) - The callback handler and updated stream config
    """
    stream_config = config.copy()
    cb = None

    # Check if cost tracking is enabled
    if not config.get("track_cost", True):
        logger.debug("Cost tracking is disabled, skipping callback handler")
        return cb, stream_config

    # Only supporting anthropic ReAct Agent for now
    if not isinstance(agent, CompiledGraph):
        return cb, stream_config

    model_name = DEFAULT_MODEL

    if agent is not None and hasattr(agent, "name"):
        model_name = agent.name
    else:
        logger.warning(
            "Agent is None or has no name attribute - the agent name is needed to determine enablement of callback handler."
        )

    if not model_name_has_claude(model_name):
        logger.debug(
            f"Model {model_name} is not a Claude model, skipping callback handler"
        )
        return cb, stream_config

    trajectory_repo = get_trajectory_repository()
    session_repo = get_session_repository()

    cb = AnthropicCallbackHandler(
        model_name,
        trajectory_repo=trajectory_repo,
        session_repo=session_repo,
    )

    if "callbacks" not in stream_config:
        stream_config["callbacks"] = []
    stream_config["callbacks"].append(cb)

    return cb, stream_config


def _prepare_state_config():
    """
    Prepare the state configuration for agent.get_state().

    Returns:
        dict: The prepared state configuration
    """
    state_config = get_config_repository().get_all().copy()
    if "configurable" not in state_config:
        logger.debug(
            "Key 'configurable' not found in config; adding it as an empty dict."
        )
        state_config["configurable"] = {}
    return state_config


def _get_agent_state(agent: RAgents, state_config: Dict[str, Any]):
    """
    Safely retrieve the agent state.

    Args:
        agent: The agent instance
        state_config: The state configuration

    Returns:
        The agent state

    Raises:
        Exception: If there's an error retrieving the agent state
    """
    try:
        state = agent.get_state(state_config)
        logger.debug("Agent state retrieved: %s", state)
        return state
    except Exception as e:
        logger.error(
            "Error retrieving agent state with state_config %s: %s", state_config, e
        )
        raise


def _run_agent_stream(agent: RAgents, msg_list: list[BaseMessage]):
    """
    Streams agent output while handling completion and interruption.

    For each chunk, it logs the output, calls check_interrupt(), prints agent output,
    and then checks if is_completed() or should_exit() are true. If so, it resets completion
    flags and returns. After finishing a stream iteration (i.e. the for-loop over chunks),
    the function retrieves the agent's state. If the state indicates further steps (i.e. state.next is non-empty),
    it resumes execution via agent.invoke(None, config); otherwise, it exits the loop.

    This function adheres to the latest LangGraph best practices (as of March 2025) for handling
    human-in-the-loop interruptions using interrupt_after=["tools"].
    """
    config = get_config_repository().get_all()

    cb, stream_config = _initialize_callback_handler(config, agent)

    while True:
        for chunk in agent.stream({"messages": msg_list}, stream_config):
            logger.debug("Agent output: %s", chunk)
            check_interrupt()
            agent_type = get_agent_type(agent)
            print_agent_output(chunk, agent_type)

            if is_completed() or should_exit():
                reset_completion_flags()
                return True

        logger.debug("Stream iteration ended; checking agent state for continuation.")

        state_config = _prepare_state_config()
        logger.debug("Using state_config for agent.get_state(): %s", state_config)

        state = _get_agent_state(agent, state_config)

        if state.next:
            logger.debug(
                "State indicates continuation (state.next: %s); resuming execution.",
                state.next,
            )
            agent.invoke(None, stream_config)
            continue
        else:
            logger.debug("No continuation indicated in state; exiting stream loop.")
            break

    return True


def run_agent_with_retry(
    agent: RAgents,
    prompt: str,
    fallback_handler: Optional[FallbackHandler] = None,
) -> Optional[str]:
    """Run an agent with retry logic for API errors."""
    logger.debug("Running agent with prompt length: %d", len(prompt))
    original_handler = _setup_interrupt_handling()
    max_retries = 20
    base_delay = 1
    test_attempts = 0

    # Get current session ID
    # current_session_id, current_session = initialize_session_tracking()

    _max_test_retries = get_config_repository().get(
        "max_test_cmd_retries", DEFAULT_MAX_TEST_CMD_RETRIES
    )
    auto_test = get_config_repository().get("auto_test", False)
    original_prompt = prompt
    msg_list = [HumanMessage(content=prompt)]
    run_config = get_config_repository().get_all()

    # Create a new agent context for this run
    with InterruptibleSection(), agent_context() as ctx:
        try:
            for attempt in range(max_retries):
                logger.debug("Attempt %d/%d", attempt + 1, max_retries)
                check_interrupt()

                # Check if the agent has crashed before attempting to run it
                from ra_aid.agent_context import get_crash_message, is_crashed

                if is_crashed():
                    crash_message = get_crash_message()
                    logger.error("Agent has crashed: %s", crash_message)
                    return f"Agent has crashed: {crash_message}"

                try:
                    _run_agent_stream(agent, msg_list)
                    if fallback_handler and hasattr(
                        fallback_handler, "reset_fallback_handler"
                    ):
                        fallback_handler.reset_fallback_handler()
                    should_break, prompt, auto_test, test_attempts = (
                        _execute_test_command_wrapper(
                            original_prompt, run_config, test_attempts, auto_test
                        )
                    )
                    if should_break:
                        break
                    if prompt != original_prompt:
                        continue

                    logger.debug("Agent run completed successfully")
                    return "Agent run completed successfully"
                except ToolExecutionError as e:
                    # Check if this is a BadRequestError (HTTP 400) which is unretryable
                    error_str = str(e).lower()
                    if "400" in error_str or "bad request" in error_str:
                        from ra_aid.agent_context import mark_agent_crashed

                        crash_message = f"Unretryable error: {str(e)}"
                        mark_agent_crashed(crash_message)
                        logger.error("Agent has crashed: %s", crash_message)
                        return f"Agent has crashed: {crash_message}"

                    _handle_fallback_response(e, fallback_handler, agent, msg_list)
                    continue
                except FallbackToolExecutionError as e:
                    msg_list.append(
                        SystemMessage(f"FallbackToolExecutionError:{str(e)}")
                    )
                except (KeyboardInterrupt, AgentInterrupt):
                    raise
                except (
                    InternalServerError,
                    APITimeoutError,
                    RateLimitError,
                    OpenAIRateLimitError,
                    LiteLLMRateLimitError,
                    ResourceExhausted,
                    APIError,
                    ValueError,
                ) as e:
                    # Check if this is a BadRequestError (HTTP 400) which is unretryable
                    error_str = str(e).lower()
                    if (
                        "400" in error_str or "bad request" in error_str
                    ) and isinstance(e, APIError):
                        from ra_aid.agent_context import mark_agent_crashed

                        crash_message = f"Unretryable API error: {str(e)}"
                        mark_agent_crashed(crash_message)
                        logger.error("Agent has crashed: %s", crash_message)
                        return f"Agent has crashed: {crash_message}"

                    _handle_api_error(e, attempt, max_retries, base_delay)
        finally:
            _restore_interrupt_handling(original_handler)<|MERGE_RESOLUTION|>--- conflicted
+++ resolved
@@ -66,15 +66,11 @@
 )
 from ra_aid.database.repositories.config_repository import get_config_repository
 from ra_aid.anthropic_token_limiter import (
-<<<<<<< HEAD
-=======
     get_model_name_from_chat_model,
->>>>>>> 18dd8a7c
     sonnet_35_state_modifier,
     state_modifier,
     get_model_token_limit,
 )
-<<<<<<< HEAD
 
 
 def initialize_session_tracking():
@@ -90,9 +86,7 @@
 
     return current_session_id, current_session
 
-=======
 from ra_aid.model_detection import is_anthropic_claude
->>>>>>> 18dd8a7c
 
 console = Console()
 
@@ -138,15 +132,10 @@
     ):
 
         def wrapped_state_modifier(state: AgentState) -> list[BaseMessage]:
-<<<<<<< HEAD
-            if any(
-                pattern in model.model
-=======
             model_name = get_model_name_from_chat_model(model)
 
             if any(
                 pattern in model_name
->>>>>>> 18dd8a7c
                 for pattern in ["claude-3.5", "claude3.5", "claude-3-5"]
             ):
                 return sonnet_35_state_modifier(
@@ -164,7 +153,6 @@
     return agent_kwargs
 
 
-<<<<<<< HEAD
 def model_name_has_claude(model_name: str) -> bool:
     """Check if a model name contains 'claude'.
 
@@ -198,8 +186,6 @@
         and model_name.lower().startswith("anthropic/claude-")
     )
     return result
-=======
->>>>>>> 18dd8a7c
 
 
 def create_agent(
@@ -359,10 +345,6 @@
     delay = base_delay * (2**attempt)
     error_message = f"Encountered {e.__class__.__name__}: {e}. Retrying in {delay}s... (Attempt {attempt+1}/{max_retries})"
 
-<<<<<<< HEAD
-=======
-    # Record error in trajectory
->>>>>>> 18dd8a7c
     trajectory_repo = get_trajectory_repository()
     human_input_id = get_human_input_repository().get_most_recent_id()
 
