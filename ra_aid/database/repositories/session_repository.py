--- conflicted
+++ resolved
@@ -146,13 +146,8 @@
             metadata: Optional dictionary of additional metadata to store with the session
 
         Returns:
-<<<<<<< HEAD
-            Session: The newly created session instance
-
-=======
             SessionModel: The newly created session instance
             
->>>>>>> 18dd8a7c
         Raises:
             peewee.DatabaseError: If there's an error creating the record
         """
@@ -197,13 +192,8 @@
             Optional[SessionModel]: The current session or None if no sessions exist
         """
         if self.current_session is not None:
-<<<<<<< HEAD
-            return self.current_session
-
-=======
             return self._to_model(self.current_session)
         
->>>>>>> 18dd8a7c
         try:
             # Find the most recent session
             session = Session.select().order_by(Session.created_at.desc()).first()
@@ -243,17 +233,12 @@
 
     def get_all(self, offset: int = 0, limit: int = 10) -> tuple[List[SessionModel], int]:
         """
-<<<<<<< HEAD
-        Get all sessions from the database.
-
-=======
         Get all sessions from the database with pagination support.
         
         Args:
             offset: Number of sessions to skip (default: 0)
             limit: Maximum number of sessions to return (default: 10)
             
->>>>>>> 18dd8a7c
         Returns:
             tuple: (List[SessionModel], int) containing the list of sessions and the total count
         """
@@ -285,15 +270,10 @@
             List[SessionModel]: List of the most recent sessions
         """
         try:
-<<<<<<< HEAD
-            return list(
-                Session.select().order_by(Session.created_at.desc()).limit(limit)
-=======
             sessions = list(
                 Session.select()
                 .order_by(Session.created_at.desc())
                 .limit(limit)
->>>>>>> 18dd8a7c
             )
             return [self._to_model(session) for session in sessions]
         except peewee.DatabaseError as e:
